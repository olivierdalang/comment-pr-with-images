# Attach image to comment

Comment with image is a GitHub Action that takes a list of images,
uploads them to an [Image Upload Service](#available-image-upload-services) and
**comments** the screenshots on the **pull request** that **triggered** the action.

It was adapted from https://github.com/saadmk11/comment-webpage-screenshot, mostly to strip down the screenshot feature.

**Note:** This Action Only Works on Pull Requests.

## Workflow inputs

These are the inputs that can be provided on the workflow.

| Name | Required | Description | Default |
|------|----------|-------------|---------|
| `upload_to` | No | Image Upload Service Name (Options are: `github_branch`, `imgur`) **[More Details](#available-image-upload-services)** | `github_branch` |
| `images` | Yes | Comma separated lists of artifacts to upload (supports glob patterns: `tests_artifacts/**/*.gif, tests_artifacts/**/*.png`) | `null` |
| `github_token` | No | `GITHUB_TOKEN` provided by the workflow run or Personal Access Token (PAT) | `github.token` |

## Example Workflow

```yaml
name: Comment Webpage Screenshot

on:
  pull_request:
    types: [opened, reopened, synchronize]

jobs:
  build:
    runs-on: ubuntu-latest

    steps:
      - uses: actions/checkout@v2

      - name: Some step that generates image.png and actions.gif under ./artifacts
        run: ...

      - name: Comment Webpage Screenshot
        uses: opengisch/comment-pr-with-images@upload_only
        with:
          # Optional, the action will create a new branch and
          # upload the screenshots to that branch.
          upload_to: github_branch  # Or, imgur
          # Comma seperated list of files to upload.
          images: "tests_artifacts/**/*.gif, tests_artifacts/**/*.png"
          # Optional
          github_token: {{ secrets.MY_GITHUB_TOKEN }}
```

<<<<<<< HEAD
## Run Local Development Server Inside the Workflow and Capture Screenshots

If you want to run your **application development server inside** the **action workflow**
and capture screenshot from the server running inside the workflow,
Then You can structure the workflow `yaml` file similar to this:

**Using Docker to Run The Application:**

```yaml
name: Comment App Screenshot

on:
  pull_request:
    types: [opened, synchronize]

jobs:
  build:
    runs-on: ubuntu-latest
    steps:
      # Checkout your pull request code
      - uses: actions/checkout@v2

      # Build Development Docker Image
      - run: docker build -t local .
      # Run the Docker Image
      # You need to run this detached (-d)
      # so that the action is not blocked
      # and can move on to the next step
      # You Need to publish the port on the host (-p 8000:8000)
      # So that it is reachable outside the container
      - run: docker run --name demo -d -p 8000:8000 local
      # Sleep for few seconds and let the container start
      - run: sleep 10

      # Run Screenshot Comment Action
      - name: Run Screenshot Comment Action
        uses: saadmk11/comment-webpage-screenshot@main
        with:
          upload_to: github_branch
          capture_changed_html_files: no
          # You must use `172.17.0.1` if you are running
          # the application locally inside the workflow
          # Otherwise the container which will run this action
          # will not be able to reach the application
          capture_urls: 'http://172.17.0.1:8000/, http://172.17.0.1:8000/admin/login/'
```

**Directly Running The Application:**
```yaml
name: Comment App Screenshot

on:
  pull_request:
    types: [opened, synchronize]

jobs:
  build:
    runs-on: ubuntu-latest
    steps:
      # Checkout your pull request code
      - uses: actions/checkout@v2

      - name: Use Node.js
        uses: actions/setup-node@v1
        with:
          node-version: '16.x'
      # Use `nohup` to run the node app
      # so that the execution of the next steps are not blocked
      - run: nohup node main.js &
      # Sleep for few seconds and let the container start
      - run: sleep 5

      # Run Screenshot Comment Action
      - name: Run Screenshot Comment Action
        uses: saadmk11/comment-webpage-screenshot@main
        with:
          upload_to: imgur
          capture_changed_html_files: no
          # You must use `172.17.0.1` if you are running
          # the application locally inside the workflow
          # Otherwise, the container which will run this action
          # will not be able to reach the application
          capture_urls: 'http://172.17.0.1:8081'
```

### Important Note:

If you run the application server **inside** the **GitHub Actions Workflow**:

- You need to run it in the **background** or **detached** mode.

- If you are using **docker** to run your application server you need top **publish** the **port** to
the host (for example: `-p 8000:8000`).

- you can not use `localhost` url on `capture_urls`.
You need to use `172.17.0.1` so that `comment-webpage-screenshot`
action can send request to the server running locally.
**So, `http://localhost:8081` will become `http://172.17.0.1:8081`**

**Examples including application code can be found here:** [Example Projects](https://github.com/saadmk11/comment-webpage-screenshot/tree/main/examples)

## Run External Development Server and Capture Screenshots

If your application has a **external development server** that deploys changes on **every pull request**.
You can add the URLs of your development server on `capture_urls` input.
This will let the action capture screenshots from the **external development server** after deployment.

**Example:**

```yaml
name: Comment App Screenshot

on:
  pull_request:
    types: [opened, synchronize]

jobs:
  build:
    runs-on: ubuntu-latest
    steps:
      # Checkout your pull request code
      - uses: actions/checkout@v2

      # Run Screenshot Comment Action
      - name: Run Screenshot Comment Action
        uses: saadmk11/comment-webpage-screenshot@main
        with:
          upload_to: github_branch
          capture_changed_html_files: no
          # Add you external development server URL
          capture_urls: 'https://dev.example.com, https://dev.example.com/about.html'
```

## Capture Screenshots for Static HTML Pages

If your repository contains **only static files** and does **not require a server**.
You can just put the **file path** of the **HTML files** you want to capture screenshot of.

**Example:**

```yaml
name: Comment Static Site Screenshot

on:
  pull_request:
    types: [opened, synchronize]

jobs:
  build:
    runs-on: ubuntu-latest
    steps:
      # Checkout your pull request code
      - uses: actions/checkout@v2

      # Run Screenshot Comment Action
      - name: Run Screenshot Comment Action
        uses: saadmk11/comment-webpage-screenshot@main
        with:
          upload_to: imgur
          # Capture Screenshots of Changed HTML Files
          capture_changed_html_files: yes
          # Comma seperated paths to any other HTML File
          capture_html_file_paths: "/pages/index.html, about.html"
```
=======
>>>>>>> 851ec939

## Available Image Upload Services

**As GitHub Does not allow us to upload images to a comment using the API
we need to rely on other services to host the screenshots.**

These are the currently available image upload services.

### Imgur

If the value of `upload_to` input is `imgur` then the screenshots will be uploaded to Imgur.
Keep in mind that the uploaded screenshots will be **public** and anyone can see them.
Imgur also has a rate limit of how many images can be uploaded per hour.
Refer to Imgur's [Rate Limits](https://api.imgur.com/#limits) Docs for more details.
This is suitable for **small open source** repositories.

Please refer to Imgur terms of service [here](https://imgur.com/tos)

### GitHub Branch (Default)

If the value of `upload_to` input is `github_branch` then the screenshots will be pushed
to a GitHub branch created by the action on your repository.
The screenshots on the comments will reference the Images pushed to this branch.

This is suitable for **open source** and **private** repositories.

**If you want to add/use a different image upload service, feel free create a new issue/pull request.**

# License

The code in this project is released under the [GNU GENERAL PUBLIC LICENSE Version 3](LICENSE).<|MERGE_RESOLUTION|>--- conflicted
+++ resolved
@@ -49,173 +49,6 @@
           github_token: {{ secrets.MY_GITHUB_TOKEN }}
 ```
 
-<<<<<<< HEAD
-## Run Local Development Server Inside the Workflow and Capture Screenshots
-
-If you want to run your **application development server inside** the **action workflow**
-and capture screenshot from the server running inside the workflow,
-Then You can structure the workflow `yaml` file similar to this:
-
-**Using Docker to Run The Application:**
-
-```yaml
-name: Comment App Screenshot
-
-on:
-  pull_request:
-    types: [opened, synchronize]
-
-jobs:
-  build:
-    runs-on: ubuntu-latest
-    steps:
-      # Checkout your pull request code
-      - uses: actions/checkout@v2
-
-      # Build Development Docker Image
-      - run: docker build -t local .
-      # Run the Docker Image
-      # You need to run this detached (-d)
-      # so that the action is not blocked
-      # and can move on to the next step
-      # You Need to publish the port on the host (-p 8000:8000)
-      # So that it is reachable outside the container
-      - run: docker run --name demo -d -p 8000:8000 local
-      # Sleep for few seconds and let the container start
-      - run: sleep 10
-
-      # Run Screenshot Comment Action
-      - name: Run Screenshot Comment Action
-        uses: saadmk11/comment-webpage-screenshot@main
-        with:
-          upload_to: github_branch
-          capture_changed_html_files: no
-          # You must use `172.17.0.1` if you are running
-          # the application locally inside the workflow
-          # Otherwise the container which will run this action
-          # will not be able to reach the application
-          capture_urls: 'http://172.17.0.1:8000/, http://172.17.0.1:8000/admin/login/'
-```
-
-**Directly Running The Application:**
-```yaml
-name: Comment App Screenshot
-
-on:
-  pull_request:
-    types: [opened, synchronize]
-
-jobs:
-  build:
-    runs-on: ubuntu-latest
-    steps:
-      # Checkout your pull request code
-      - uses: actions/checkout@v2
-
-      - name: Use Node.js
-        uses: actions/setup-node@v1
-        with:
-          node-version: '16.x'
-      # Use `nohup` to run the node app
-      # so that the execution of the next steps are not blocked
-      - run: nohup node main.js &
-      # Sleep for few seconds and let the container start
-      - run: sleep 5
-
-      # Run Screenshot Comment Action
-      - name: Run Screenshot Comment Action
-        uses: saadmk11/comment-webpage-screenshot@main
-        with:
-          upload_to: imgur
-          capture_changed_html_files: no
-          # You must use `172.17.0.1` if you are running
-          # the application locally inside the workflow
-          # Otherwise, the container which will run this action
-          # will not be able to reach the application
-          capture_urls: 'http://172.17.0.1:8081'
-```
-
-### Important Note:
-
-If you run the application server **inside** the **GitHub Actions Workflow**:
-
-- You need to run it in the **background** or **detached** mode.
-
-- If you are using **docker** to run your application server you need top **publish** the **port** to
-the host (for example: `-p 8000:8000`).
-
-- you can not use `localhost` url on `capture_urls`.
-You need to use `172.17.0.1` so that `comment-webpage-screenshot`
-action can send request to the server running locally.
-**So, `http://localhost:8081` will become `http://172.17.0.1:8081`**
-
-**Examples including application code can be found here:** [Example Projects](https://github.com/saadmk11/comment-webpage-screenshot/tree/main/examples)
-
-## Run External Development Server and Capture Screenshots
-
-If your application has a **external development server** that deploys changes on **every pull request**.
-You can add the URLs of your development server on `capture_urls` input.
-This will let the action capture screenshots from the **external development server** after deployment.
-
-**Example:**
-
-```yaml
-name: Comment App Screenshot
-
-on:
-  pull_request:
-    types: [opened, synchronize]
-
-jobs:
-  build:
-    runs-on: ubuntu-latest
-    steps:
-      # Checkout your pull request code
-      - uses: actions/checkout@v2
-
-      # Run Screenshot Comment Action
-      - name: Run Screenshot Comment Action
-        uses: saadmk11/comment-webpage-screenshot@main
-        with:
-          upload_to: github_branch
-          capture_changed_html_files: no
-          # Add you external development server URL
-          capture_urls: 'https://dev.example.com, https://dev.example.com/about.html'
-```
-
-## Capture Screenshots for Static HTML Pages
-
-If your repository contains **only static files** and does **not require a server**.
-You can just put the **file path** of the **HTML files** you want to capture screenshot of.
-
-**Example:**
-
-```yaml
-name: Comment Static Site Screenshot
-
-on:
-  pull_request:
-    types: [opened, synchronize]
-
-jobs:
-  build:
-    runs-on: ubuntu-latest
-    steps:
-      # Checkout your pull request code
-      - uses: actions/checkout@v2
-
-      # Run Screenshot Comment Action
-      - name: Run Screenshot Comment Action
-        uses: saadmk11/comment-webpage-screenshot@main
-        with:
-          upload_to: imgur
-          # Capture Screenshots of Changed HTML Files
-          capture_changed_html_files: yes
-          # Comma seperated paths to any other HTML File
-          capture_html_file_paths: "/pages/index.html, about.html"
-```
-=======
->>>>>>> 851ec939
 
 ## Available Image Upload Services
 
