import base64
import subprocess
import time
<<<<<<< HEAD
from functools import cached_property

import requests
=======

from classes import Req
>>>>>>> edfcec40
from helpers import print_message


class ImageUploadServiceBase:
    """Base Class for All Image Upload Services"""

    def __init__(self, configuration):
        self.configuration = configuration
        self.images_to_upload = []
        self.uploaded_images = []

    def _upload_single_image(self, filename, image_data):
        """
        Main Method to Upload a Single Images.

        All Child Classes May Implement The `_upload_single_image` Method
        Must return a image URL or None
        """
        return None

    def add(self, file_path, filename, image_data):
        self.images_to_upload.append(
            {"file_path": file_path, "filename": filename, "data": image_data}
        )

    def upload(self):
        """
        Main Method to Upload Images.

        Child Classes May Override The `upload` Method
        Must return a list of dictionaries

        [{
            'file_path': file_path,
            'filename': filename,
            'url': image_url
        }]
        """
        print_message("Upload Screenshots", message_type="group")

        for file in self.images_to_upload:
            filename = file["filename"]
            image_url = self._upload_single_image(filename, file["data"])
            if image_url:
                self.uploaded_images.append(
                    {
                        "file_path": file["file_path"],
                        "filename": filename,
                        "url": image_url,
                    }
                )
                # Sleep for 2 seconds after each successful image upload
                time.sleep(2)

        print_message("", message_type="endgroup")

        return self.uploaded_images


class ImgurImageUploadService(ImageUploadServiceBase):
    """Service to Upload Images to Imgur"""

    IMGUR_API_URL = "https://api.imgur.com/3/upload"

    def _upload_single_image(self, file_name, image_data):
        """Upload a Single Image to Imgur using Imgur API"""
<<<<<<< HEAD
        response = requests.post(
            self.IMGUR_API_URL,
            files={
                "image": image_data,
            },
            data={"name": filename},
        )
=======
        response = Req.post(url=self.IMGUR_API_URL, data=image_data, files=file_name)
>>>>>>> edfcec40

        data = response.json()

        if response.status_code == 200 and data["success"]:
            link = data["data"]["link"]
<<<<<<< HEAD
            print_message(f'Image "{filename}" Uploaded to "{link}"')
            return link
        else:
            print_message(
                f'Failed to Upload Image "{filename}". '
=======
            print_message(f'Image "{file_name}" Uploaded to "{link}"')
            return link
        else:
            print_message(
                f'Failed to Upload Image "{file_name}". '
>>>>>>> edfcec40
                f"Status Code: {response.status_code}"
            )
            return None


class GitHubBranchImageUploadService(ImageUploadServiceBase):
    """Service to Upload Images to GitHub Branch"""

    GITHUB_API_URL = "https://api.github.com"
    BRANCH_NAME = "webpage-screenshot-action-branch"
    IMAGE_UPLOAD_DIRECTORY = "webpage-screenshots"
    AUTHOR_NAME = "github-actions[bot]"
    AUTHOR_EMAIL = "github-actions[bot]@users.noreply.github.com"
<<<<<<< HEAD

    @cached_property
    def _request_headers(self):
        """Get headers for GitHub API request"""
        return {
            "Accept": "application/vnd.github.v3+json",
            "authorization": f"Bearer {self.configuration.GITHUB_TOKEN}",
        }
=======
>>>>>>> edfcec40

    def _setup_git_branch(self):
        """Set Up Git Branch"""
        print_message("Setup GitHub Branch", message_type="group")
        subprocess.run(["git", "config", "user.name", self.AUTHOR_NAME])
        subprocess.run(["git", "config", "user.email", self.AUTHOR_EMAIL])

        subprocess.run(
            ["git", "fetch", "origin", "--prune", "--unshallow"],
        )

        remote_branches = subprocess.check_output(
            ["git", "branch", "-r"],
        )

        if self.BRANCH_NAME not in str(remote_branches):
            subprocess.run(["git", "checkout", "-b", self.BRANCH_NAME])
            subprocess.run(["git", "push", "-u", "origin", self.BRANCH_NAME])
        else:
            print_message(f'Branch "{self.BRANCH_NAME}" Already Exists')
        print_message("", message_type="endgroup")

    def _get_github_image_url(self, filename):
        """Get GitHub Image URL"""
        return (
            f"https://github.com/{self.configuration.GITHUB_REPOSITORY}/raw"
            f"/{self.BRANCH_NAME}/{self.IMAGE_UPLOAD_DIRECTORY}/{filename}"
        )

    def _upload_single_image(self, filename, image_data):
        url = (
            f"{self.GITHUB_API_URL}/repos/{self.configuration.GITHUB_REPOSITORY}"
            f"/contents/{self.IMAGE_UPLOAD_DIRECTORY}/{filename}"
        )
        data = {
            "message": (
                "[webpage-screenshot-action] Added Screenshots for "
                f"PR #{self.configuration.GITHUB_PULL_REQUEST_NUMBER}"
            ),
            "content": base64.b64encode(image_data).decode("utf-8"),
            "branch": self.BRANCH_NAME,
            "author": {"name": self.AUTHOR_NAME, "email": self.AUTHOR_EMAIL},
            "committer": {"name": self.AUTHOR_NAME, "email": self.AUTHOR_EMAIL},
        }

<<<<<<< HEAD
        response = requests.put(url, headers=self._request_headers, json=data)
=======
        response = Req.post(url=url, data=data)
>>>>>>> edfcec40

        if response.status_code in [200, 201]:
            link = self._get_github_image_url(filename)
            print_message(f'Image "{filename}" Uploaded to "{link}"')
            return link
        else:
            # API should return 201, otherwise show error message
            msg = (
                f'Error while trying to upload "{filename}" to github. '
                "GitHub API returned error response for "
                f"{self.configuration.GITHUB_REPOSITORY},"
                f"status code: {response.status_code}"
            )
            print_message(msg, message_type="error")
            return None

    def upload(self):
        """Upload Images to a GitHub Branch"""
        if not self.images_to_upload:
            return []

        # Create a new branch
        self._setup_git_branch()

        return super().upload()<|MERGE_RESOLUTION|>--- conflicted
+++ resolved
@@ -1,14 +1,8 @@
 import base64
 import subprocess
 import time
-<<<<<<< HEAD
-from functools import cached_property
-
-import requests
-=======
 
 from classes import Req
->>>>>>> edfcec40
 from helpers import print_message
 
 
@@ -75,35 +69,17 @@
 
     def _upload_single_image(self, file_name, image_data):
         """Upload a Single Image to Imgur using Imgur API"""
-<<<<<<< HEAD
-        response = requests.post(
-            self.IMGUR_API_URL,
-            files={
-                "image": image_data,
-            },
-            data={"name": filename},
-        )
-=======
         response = Req.post(url=self.IMGUR_API_URL, data=image_data, files=file_name)
->>>>>>> edfcec40
 
         data = response.json()
 
         if response.status_code == 200 and data["success"]:
             link = data["data"]["link"]
-<<<<<<< HEAD
-            print_message(f'Image "{filename}" Uploaded to "{link}"')
-            return link
-        else:
-            print_message(
-                f'Failed to Upload Image "{filename}". '
-=======
             print_message(f'Image "{file_name}" Uploaded to "{link}"')
             return link
         else:
             print_message(
                 f'Failed to Upload Image "{file_name}". '
->>>>>>> edfcec40
                 f"Status Code: {response.status_code}"
             )
             return None
@@ -117,17 +93,6 @@
     IMAGE_UPLOAD_DIRECTORY = "webpage-screenshots"
     AUTHOR_NAME = "github-actions[bot]"
     AUTHOR_EMAIL = "github-actions[bot]@users.noreply.github.com"
-<<<<<<< HEAD
-
-    @cached_property
-    def _request_headers(self):
-        """Get headers for GitHub API request"""
-        return {
-            "Accept": "application/vnd.github.v3+json",
-            "authorization": f"Bearer {self.configuration.GITHUB_TOKEN}",
-        }
-=======
->>>>>>> edfcec40
 
     def _setup_git_branch(self):
         """Set Up Git Branch"""
@@ -173,11 +138,7 @@
             "committer": {"name": self.AUTHOR_NAME, "email": self.AUTHOR_EMAIL},
         }
 
-<<<<<<< HEAD
-        response = requests.put(url, headers=self._request_headers, json=data)
-=======
         response = Req.post(url=url, data=data)
->>>>>>> edfcec40
 
         if response.status_code in [200, 201]:
             link = self._get_github_image_url(filename)
